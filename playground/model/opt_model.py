import dataclasses
from dataclasses import dataclass
from functools import partial
import itertools
import math
import os
from typing import Callable, Optional, Tuple, Dict

import alpa
from alpa import mark_pipeline
from alpa.model.model_util import ModelOutput
from alpa.mesh_executable import create_remote_buffer_refs
from alpa.device_mesh import DistributedArray, ReplicatedDistributedArray
import flax.linen as nn
import jax
import flax
from jax import lax
import jax.numpy as jnp
from jax.tree_util import tree_flatten, tree_unflatten, tree_leaves
from jax.interpreters import pxla
import jaxlib.xla_extension as jax_xla
import numpy as np
import ray
from tqdm import tqdm


ACT2FN = {
    "gelu": partial(nn.gelu, approximate=False),
    "relu": nn.relu,
    "silu": nn.swish,
    "swish": nn.swish,
    "gelu_new": partial(nn.gelu, approximate=True),
}


@flax.struct.dataclass
class OPTModelOutput(ModelOutput):
    last_hidden_state: jax_xla.DeviceArray
    hidden_states: Optional[Tuple[jax_xla.DeviceArray]] = None
    attentions: Optional[Tuple[jax_xla.DeviceArray]] = None
    attention_cache: Optional[Tuple[Tuple[jax_xla.DeviceArray]]] = None


@flax.struct.dataclass
class OPTLMOutput(ModelOutput):
    logits: jax_xla.DeviceArray
    hidden_states: Optional[Tuple[jax_xla.DeviceArray]] = None
    attentions: Optional[Tuple[jax_xla.DeviceArray]] = None
    attention_cache: Optional[Tuple[Tuple[jax_xla.DeviceArray]]] = None


@dataclass(frozen=True)
class OPTConfig:
    # Inherited from OPT
    decoder_layers: int = 12
    max_target_positions: int = 2048
    decoder_embed_dim: int = 768
    decoder_attention_heads: int = 12
    decoder_input_dim: int = 768
    decoder_ffn_embed_dim: int = 3072
    batch_size: int = 1
    pad: int = 1
    activation_fn: str = 'relu'
    fp16: bool = True
    use_stable_embedding: bool = False
    no_scale_embedding: bool = True
    decoder_learned_pos: bool = True
    decoder_normalize_before: bool = True
    share_decoder_input_output_embed: bool = True
    # Added
    version: int = 1
    vocab_size: int = 50272
    layer_norm_eps: float = 0.00001
    num_pp_stages: int = None


class OPTEmbeddings(nn.Module):
    """Construct the embeddings from word, position and token_type embeddings."""

    config: OPTConfig
    dtype: jnp.dtype = jnp.float32  # the dtype of the computation

    def setup(self):
        assert not self.config.use_stable_embedding
        self.embed_scale = 1.0 if self.config.no_scale_embedding else math.sqrt(
            self.config.decoder_embed_dim)
        self.word_embeddings = nn.Embed(
            self.config.vocab_size,
            self.config.decoder_input_dim,
            dtype=self.dtype,
        )
        assert self.config.max_target_positions is not None
        assert self.config.decoder_learned_pos
        self.position_embeddings = nn.Embed(
            self.config.max_target_positions + self.config.pad + 1,
            self.config.decoder_embed_dim,
            dtype=self.dtype,
        )
        self.project_in_dim = nn.Dense(
            self.config.decoder_embed_dim,
            dtype=self.dtype,
        ) if self.config.decoder_input_dim != self.config.decoder_embed_dim else None

    def __call__(self,
                 input_ids,
                 position_ids):
        # Embed
        inputs_embeds = self.embed_scale * self.word_embeddings(input_ids.astype("i4"))
        if self.project_in_dim is not None:
            inputs_embeds = self.project_in_dim(inputs_embeds)
        position_embeds = self.position_embeddings(position_ids.astype("i4"))

        # Sum all embeddings
        hidden_states = inputs_embeds + position_embeds
        return hidden_states


class OPTSelfAttention(nn.Module):
    config: OPTConfig
    dtype: jnp.dtype = jnp.float32  # the dtype of the computation

    def setup(self):
        if self.config.decoder_embed_dim % self.config.decoder_attention_heads != 0:
            raise ValueError(
                f"`decoder_embed_dim`: {self.config.decoder_embed_dim} has to be a "
                f"multiple of `decoder_attention_heads`: {self.config.decoder_attention_heads}"
            )

        self.qvk_combined = nn.Dense(
            self.config.decoder_embed_dim * 3,
            dtype=self.dtype,
        )

    def __call__(self,
                 hidden_states,
                 output_attentions: bool = False,
                 attention_cache=None):
        head_dim = self.config.decoder_embed_dim // self.config.decoder_attention_heads

        qvk_combined_states = self.qvk_combined(hidden_states)
        qvk_combined_states = qvk_combined_states.reshape(
            qvk_combined_states.shape[:2] + (-1, 3))
        query_states, value_states, key_states = jnp.split(qvk_combined_states,
                                                           3,
                                                           axis=3)

        query_states = query_states.reshape(hidden_states.shape[:2] +
                                            (self.config.decoder_attention_heads,
                                             head_dim))
        value_states = value_states.reshape(hidden_states.shape[:2] +
                                            (self.config.decoder_attention_heads,
                                             head_dim))
        key_states = key_states.reshape(hidden_states.shape[:2] +
                                        (self.config.decoder_attention_heads,
                                         head_dim))

        if attention_cache is None:
            attention_bias = jnp.expand_dims(jnp.triu(jnp.full(
                (query_states.shape[1], key_states.shape[1]), -1e10), 1), (0, 1))
        else:
            cache_key, cache_value, cache_index = attention_cache
            cache_index_ = cache_index[0]
            key_states = lax.dynamic_update_slice(cache_key, key_states, (0, cache_index_, 0, 0))
            value_states = lax.dynamic_update_slice(cache_value, value_states, (0, cache_index_, 0, 0))
            num_updated_cache_vectors = query_states.shape[1]
            max_length = key_states.shape[1]
            attention_bias = (jnp.arange(max_length) >= cache_index_ + num_updated_cache_vectors).astype(self.dtype) * -1e10
            attention_bias = attention_bias[None, None, None, :]
            attention_cache = key_states, value_states, cache_index + num_updated_cache_vectors
        attn_weights = nn.attention.dot_product_attention_weights(
            query_states,
            key_states,
            bias=attention_bias,
            dtype=self.dtype,
            precision=None,
        )

        attn_output = jnp.einsum("...hqk,...khd->...qhd", attn_weights,
                                 value_states)
        attn_output = attn_output.reshape(attn_output.shape[:2] + (-1,))

        outputs = (attn_output, attention_cache,
                   attn_weights) if output_attentions else (attn_output, attention_cache)
        return outputs


class OPTAttention(nn.Module):
    config: OPTConfig
    dtype: jnp.dtype = jnp.float32

    def setup(self):
        assert self.config.decoder_normalize_before
        self.self = OPTSelfAttention(self.config, dtype=self.dtype)
        self.dense = nn.Dense(
            self.config.decoder_embed_dim,
            dtype=self.dtype,
        )
        self.layer_norm = nn.LayerNorm(epsilon=self.config.layer_norm_eps,
                                       dtype=self.dtype)

    def __call__(self,
                 hidden_states,
                 output_attentions: bool = False,
                 attention_cache=None):
        residual = hidden_states
        hidden_states = self.layer_norm(hidden_states)
        attn_outputs = self.self(hidden_states,
                                 output_attentions=output_attentions,
                                 attention_cache=attention_cache)
        attn_output = attn_outputs[0]
        attention_cache = attn_outputs[1]
        hidden_states = self.dense(attn_output)
        hidden_states = hidden_states + residual
        outputs = (hidden_states, attention_cache)

        if output_attentions:
            outputs += (attn_outputs[2],)

        return outputs


class OPTFFN(nn.Module):
    config: OPTConfig
    dtype: jnp.dtype = jnp.float32  # the dtype of the computation

    def setup(self):
        self.fc1 = nn.Dense(
            self.config.decoder_ffn_embed_dim,
            dtype=self.dtype,
        )
        self.activation = ACT2FN[self.config.activation_fn]
        self.fc2 = nn.Dense(
            self.config.decoder_embed_dim,
            dtype=self.dtype,
        )
        self.layer_norm = nn.LayerNorm(epsilon=self.config.layer_norm_eps,
                                       dtype=self.dtype)

    def __call__(self, hidden_states):
        residual = hidden_states
        hidden_states = self.layer_norm(hidden_states)
        hidden_states = self.activation(self.fc1(hidden_states))
        hidden_states = self.fc2(hidden_states)
        hidden_states = hidden_states + residual
        return hidden_states


class OPTTransformerLayer(nn.Module):
    config: OPTConfig
    dtype: jnp.dtype = jnp.float32  # the dtype of the computation

    def setup(self):
        assert self.config.decoder_normalize_before
        assert not getattr(self.config, "cross_self_attention", False)
        assert not getattr(self.config, "scale_heads", False)
        assert not getattr(self.config, "scale_attn", False)
        assert not getattr(self.config, "scale_fc", False)
        self.attention = OPTAttention(self.config, dtype=self.dtype)
        self.ffn = OPTFFN(self.config, dtype=self.dtype)

    def __call__(self,
                 hidden_states,
                 output_attentions: bool = False,
                 attention_cache=None):

        attention_outputs = self.attention(hidden_states,
                                           output_attentions=output_attentions,
                                           attention_cache=attention_cache)
        attention_output = attention_outputs[0]
        attention_cache = attention_outputs[1]

        hidden_states = self.ffn(attention_output)

        outputs = (hidden_states, attention_cache)

        if output_attentions:
            outputs += (attention_outputs[2],)
        return outputs


class OPTTransformerLayerCollection(nn.Module):
    config: OPTConfig
    dtype: jnp.dtype = jnp.float32  # the dtype of the computation

    def setup(self):
        self.layers = [
            OPTTransformerLayer(self.config,
                                name=str(i),
                                dtype=self.dtype)
            for i in range(self.config.decoder_layers)
        ]

    def __call__(
        self,
        hidden_states,
        output_attentions: bool = False,
        output_hidden_states: bool = False,
        return_dict: bool = True,
        attention_cache=None,
    ):
        all_attentions = () if output_attentions else None
        all_hidden_states = () if output_hidden_states else None
        new_attention_cache = () if attention_cache is not None else None

        if self.config.num_pp_stages is not None:
            assert self.config.decoder_layers % self.config.num_pp_stages == 0
            layers_per_stage = self.config.decoder_layers // self.config.num_pp_stages

        for i, layer in enumerate(self.layers):
            if self.config.num_pp_stages is not None:
                if i % layers_per_stage == 0 and i != 0:
                    stage_id = i // layers_per_stage
                    mark_pipeline(name=str(stage_id - 1), mark_type="end")
                    mark_pipeline(name=str(stage_id), mark_type="start")

            if output_hidden_states:
                all_hidden_states += (hidden_states,)
            layer_attention_cache = None
            if attention_cache is not None:
                layer_attention_cache = attention_cache[i]
            layer_outputs = layer(hidden_states,
                                  output_attentions=output_attentions,
                                  attention_cache=layer_attention_cache)
            hidden_states = layer_outputs[0]
            if attention_cache is not None:
                new_attention_cache += (layer_outputs[1], )
            if output_attentions:
                all_attentions += (layer_outputs[2],)

        if output_hidden_states:
            all_hidden_states += (hidden_states,)

        outputs = (hidden_states,)

        if not return_dict:
            return tuple(v for v in outputs if v is not None)

        return OPTModelOutput(last_hidden_state=hidden_states,
                              hidden_states=all_hidden_states,
                              attentions=all_attentions,
                              attention_cache=new_attention_cache)


class OPTTransformerModule(nn.Module):
    config: OPTConfig
    dtype: jnp.dtype = jnp.float32  # the dtype of the computation

    def setup(self):
        assert self.config.decoder_normalize_before
        self.embeddings = OPTEmbeddings(self.config, dtype=self.dtype)
        self.encoder = OPTTransformerLayerCollection(self.config, dtype=self.dtype)
        if self.config.version > 2:
            self.layer_norm = nn.LayerNorm(epsilon=self.config.layer_norm_eps,
                                           dtype=self.dtype)

    def __call__(
        self,
        input_ids,
        position_ids,
        output_attentions: bool = False,
        output_hidden_states: bool = False,
        return_dict: bool = True,
        attention_cache=None,
    ):
        hidden_states = self.embeddings(input_ids,
                                        position_ids)
        outputs = self.encoder(
            hidden_states,
            output_attentions=output_attentions,
            output_hidden_states=output_hidden_states,
            return_dict=return_dict,
            attention_cache=attention_cache,
        )
        hidden_states = outputs[0]
        if self.config.version > 2:
            hidden_states = self.layer_norm(hidden_states)

        if not return_dict:
            # if pooled is None, don't return it
            return (hidden_states,) + outputs[1:]

        return OPTModelOutput(
            last_hidden_state=hidden_states,
            hidden_states=outputs.hidden_states,
            attentions=outputs.attentions,
            attention_cache=outputs.attention_cache,
        )


class OPTForLMModule(nn.Module):
    config: OPTConfig
    dtype: jnp.dtype = jnp.float32
    bias_init: Callable[..., jnp.ndarray] = jax.nn.initializers.zeros

    def setup(self):
        self.transformers = OPTTransformerModule(config=self.config,
                                                 dtype=self.dtype)

        self.project_out_dim = nn.Dense(
            self.config.decoder_input_dim,
            dtype=self.dtype,
        ) if self.config.decoder_input_dim != self.config.decoder_embed_dim else None

        if self.config.share_decoder_input_output_embed:
            self.decoder = None
        else:
            self.decoder = nn.Dense(self.config.vocab_size,
                                    dtype=self.dtype,
                                    use_bias=False)

    def __call__(
        self,
        input_ids,
        position_ids,
        output_attentions: bool = False,
        output_hidden_states: bool = False,
        return_dict: bool = True,
        attention_cache=None,
    ):
        # Model
        outputs = self.transformers(
            input_ids,
            position_ids,
            output_attentions=output_attentions,
            output_hidden_states=output_hidden_states,
            return_dict=return_dict,
            attention_cache=attention_cache,
        )

        hidden_states = outputs[0]

        if self.project_out_dim is not None:
            hidden_states = self.project_out_dim(hidden_states)

        if self.config.share_decoder_input_output_embed:
            if self.dtype == jnp.float16:
                shared_embedding = self.transformers.embeddings.word_embeddings.embedding_fp16
            else:
                shared_embedding = self.transformers.variables["params"][
                    "embeddings"]["word_embeddings"]["embedding"]
            assert self.decoder is None
            logits = hidden_states @ shared_embedding.T
        else:
            assert self.decoder is not None
            logits = self.decoder(hidden_states)

        # Compute the prediction scores
        if not return_dict:
            return (logits,) + outputs[1:]

        return OPTLMOutput(
            logits=logits,
            hidden_states=outputs.hidden_states,
            attentions=outputs.attentions,
            attention_cache=outputs.attention_cache,
        )


def get_config(name, **kwargs):
    if name == "125M":
        config = OPTConfig(
            max_target_positions=2048,
            decoder_layers=12,
            decoder_attention_heads=12,
            decoder_embed_dim=768,
            decoder_input_dim=768,
<<<<<<< HEAD
            decoder_ffn_embed_dim=3072,
=======
            decoder_ffn_embed_dim=768 * 4,
        )
    elif name == "2.7B":
        config = OPTConfig(
            max_target_positions=2048,
            decoder_layers=32,
            decoder_attention_heads=32,
            decoder_embed_dim=2560,
            decoder_input_dim=2560,
            decoder_ffn_embed_dim=2560 * 4,
            version=3,
        )
    elif name == "6.7B":
        config = OPTConfig(
            max_target_positions=2048,
            decoder_layers=32,
            decoder_attention_heads=32,
            decoder_embed_dim=4096,
            decoder_input_dim=4096,
            decoder_ffn_embed_dim=4096 * 4,
>>>>>>> 6ec2556e
            version=3,
        )
    elif name == "30B":
        config = OPTConfig(
            max_target_positions=2048,
            decoder_layers=48,
            decoder_attention_heads=56,
            decoder_embed_dim=7168,
            decoder_input_dim=7168,
            decoder_ffn_embed_dim=7168 * 4,
            version=3,
        )
    elif name == "2.7B":
        config = OPTConfig(
            decoder_layers=32,
            max_target_positions=2048,
            decoder_embed_dim=2560,
            decoder_attention_heads=32,
            decoder_input_dim=2560,
            decoder_ffn_embed_dim=10240,
            version=1,
        )
    elif name == "175B":
        config = OPTConfig(
            max_target_positions=2048,
            decoder_layers=96,
            decoder_attention_heads=96,
            decoder_embed_dim=12288,
            decoder_input_dim=12288,
            decoder_ffn_embed_dim=12288 * 4,
            version=3,
        )
    else:
        raise ValueError()

    return dataclasses.replace(config, **kwargs)


def init_model_aval(config):
    model = OPTForLMModule(config)
    rngkey = jax.core.ShapedArray((2,), jnp.uint32)
    input_ids = jax.core.ShapedArray((1, 128), jnp.int32)
    position_ids = jax.core.ShapedArray((1, 128), jnp.int32)
    params = jax.eval_shape(model.init, rngkey, input_ids, position_ids)

    if config.fp16:
        params = jax.tree_map(lambda x: jax.ShapeDtypeStruct(x.shape, jnp.float16), params)

    return model, params


def init_cache_aval(config, batch_size):
    dtype = jnp.float32
    head_dim = config.decoder_embed_dim // config.decoder_attention_heads

    all_cache = []
    for i in range(config.decoder_layers):
        layer_cache = (
            jax.core.ShapedArray((batch_size, config.max_target_positions,
                                  config.decoder_attention_heads, head_dim),
                                  dtype),
            jax.core.ShapedArray((batch_size, config.max_target_positions,
                                  config.decoder_attention_heads, head_dim),
                                  dtype),
            jax.core.ShapedArray((batch_size,), jnp.int32),
        )
        all_cache.append(layer_cache)
    return tuple(all_cache)


def init_cache_np(config, batch_size):
    dtype = np.float32
    head_dim = config.decoder_embed_dim // config.decoder_attention_heads

    all_cache = []
    for i in range(config.decoder_layers):
        layer_cache = (
            np.zeros((batch_size, config.max_target_positions,
                       config.decoder_attention_heads, head_dim),
                       dtype=dtype),
            np.zeros((batch_size, config.max_target_positions,
                       config.decoder_attention_heads, head_dim),
                       dtype=dtype),
            np.zeros((batch_size,), np.int32),
        )
        all_cache.append(layer_cache)
    return tuple(all_cache)


def build_position_ids(input_ids, padding_idx):
    mask = (input_ids != padding_idx).astype(np.int32)
    position_ids = np.cumsum(mask, axis=1).astype(np.int32) * mask + padding_idx
    return position_ids


def inference_step_no_cache(params, batch, apply_func):
    logits = apply_func(params,
                        batch["input_ids"],
                        batch["position_ids"])[0]
    return logits


def load_params_np(params, path, config, dummy=False):
    def load_array(key):
        if dummy:
            return np.ones((1,))
        return np.load(os.path.join(path, key))

    def load_param(param_key, loaded_array):
        param_dict = params
        param_keys = param_key.split('.')
        for i, key in enumerate(param_keys):
            if i == len(param_keys) - 1:
                if dummy:
                    param_dict[key] = jax.core.ShapedArray(
                        param_dict[key].shape, param_dict[key].dtype)
                else:
                    assert param_dict[key].shape == loaded_array.shape
                    assert param_dict[key].dtype == loaded_array.dtype
                    param_dict[key] = loaded_array
            else:
                param_dict = param_dict[key]

    params = params.unfreeze()
    load_param("params.transformers.embeddings.word_embeddings.embedding",
               load_array("decoder.embed_tokens.weight"))
    load_param("params.transformers.embeddings.position_embeddings.embedding",
               load_array("decoder.embed_positions.weight"))
    if config.version > 2:
        load_param("params.transformers.layer_norm.scale",
                   load_array("decoder.layer_norm.weight"))
        load_param("params.transformers.layer_norm.bias",
                   load_array("decoder.layer_norm.bias"))
    for i in tqdm(range(config.decoder_layers)):
        param_prefix = f"params.transformers.encoder.{i}."
        load_prefix = f"decoder.layers.{i}."
        # Attention weights
        wq = load_array(load_prefix + "self_attn.q_proj.weight")
        wk = load_array(load_prefix + "self_attn.k_proj.weight")
        wv = load_array(load_prefix + "self_attn.v_proj.weight")
        dim = wq.shape[-1]
        w_qvk = np.concatenate([wq, wv, wk], axis=0).reshape((3, -1, dim)).transpose([2, 1, 0]).reshape((dim, -1))
        load_param(param_prefix + "attention.self.qvk_combined.kernel", w_qvk)
        bq = load_array(load_prefix + "self_attn.q_proj.bias")
        bk = load_array(load_prefix + "self_attn.k_proj.bias")
        bv = load_array(load_prefix + "self_attn.v_proj.bias")
        b_qvk = np.concatenate([bq, bv, bk], axis=0).reshape((3, dim)).transpose([1, 0]).reshape((-1,))
        load_param(param_prefix + "attention.self.qvk_combined.bias", b_qvk)
        load_param(param_prefix + "attention.dense.kernel",
                   np.transpose(load_array(load_prefix + "self_attn.out_proj.weight")))
        load_param(param_prefix + "attention.dense.bias",
                   load_array(load_prefix + "self_attn.out_proj.bias"))
        load_param(param_prefix + "attention.layer_norm.scale",
                   load_array(load_prefix + "self_attn_layer_norm.weight"))
        load_param(param_prefix + "attention.layer_norm.bias",
                   load_array(load_prefix + "self_attn_layer_norm.bias"))
        # FFN weights
        load_param(param_prefix + "ffn.fc1.bias",
                   load_array(load_prefix + "fc1.bias"))
        load_param(param_prefix + "ffn.fc1.kernel",
                   np.transpose(load_array(load_prefix + "fc1.weight")))
        load_param(param_prefix + "ffn.fc2.bias",
                   load_array(load_prefix + "fc2.bias"))
        load_param(param_prefix + "ffn.fc2.kernel",
                   np.transpose(load_array(load_prefix + "fc2.weight")))
        load_param(param_prefix + "ffn.layer_norm.scale",
                   load_array(load_prefix + "final_layer_norm.weight"))
        load_param(param_prefix + "ffn.layer_norm.bias",
                   load_array(load_prefix + "final_layer_norm.bias"))

    return flax.core.freeze(params)


def get_pipeshard_executable(config, support_output_attentions=False,
                             support_output_hidden_states=False):
    # Init model
    model, params = init_model_aval(config)

    # Parallelize
    method = alpa.PipeshardParallel(num_micro_batches=1,
                                    pipeline_schedule="inference")

    @alpa.parallelize(batch_argnums=(1,), method=method)
    def inference_step_with_cache(params, batch):
        @alpa.manual_layer_construction
        def forward(params):
            alpa.mark_pipeline(name="0", mark_type="start")
            output = model.apply(params,
                                 batch["input_ids"],
                                 batch["position_ids"],
                                 attention_cache=batch["cache"],
                                 output_attentions=support_output_attentions,
                                 output_hidden_states=support_output_hidden_states)
            alpa.mark_pipeline(name=f"{config.num_pp_stages - 1}", mark_type="end")
            return output

        output = forward(params)
        return output

    executable = inference_step_with_cache.get_executable(params, {
        "input_ids": jax.core.ShapedArray((1, 1), jnp.int32),
        "position_ids": jax.core.ShapedArray((1, 1), jnp.int32),
        "cache": init_cache_aval(config, 1),
    })

    return executable, params


def load_opt_params_fast_path(path, executable, params_aval, config, dummy=False):
    params_info, _ = executable.get_load_info()

    prefix_to_flat_idx = {}
    ct = itertools.count()
    def dfs(dict_tree, result_dict, cur_prefix):
        if isinstance(dict_tree, (dict, flax.core.FrozenDict)):
            for key in dict_tree.keys():
                dfs(dict_tree[key], result_dict,
                    cur_prefix + ("." if cur_prefix else "") + key)
        else:
            result_dict[cur_prefix] = next(ct)
    dfs(params_aval, prefix_to_flat_idx, "")

    flat_infos, in_tree = tree_flatten(params_info)

    flat_shapes = []
    flat_uuids = []
    flat_indices = []
    flat_mesh_ids = []
    flat_arrays = []

    for info in flat_infos:
        if info.is_replicated():
            tmp_shapes = []
            tmp_uuids = []
            tmp_indices = []
            tmp_mesh_ids = []
            tmp_arrays = []
            tmp_meshes = []
            for aval, mesh, spec in info.get_info():
                indices = pxla.spec_to_indices(aval.shape, spec)
                buf_refs, buf_uuids = create_remote_buffer_refs(mesh, 1)
                array = DistributedArray(mesh, aval, spec, buf_refs, indices)
                tmp_shapes.append(aval.shape)
                tmp_uuids.append(buf_uuids)
                tmp_indices.append(indices)
                tmp_mesh_ids.append(mesh.mesh_id)
                tmp_meshes.append(mesh)
                tmp_arrays.append(array)
            flat_shapes.append(tuple(tmp_shapes))
            flat_uuids.append(tuple(tmp_uuids))
            flat_indices.append(tuple(tmp_indices))
            flat_mesh_ids.append(tuple(tmp_mesh_ids))
            flat_arrays.append(ReplicatedDistributedArray(tmp_meshes, tmp_arrays))
        else:
            aval, mesh, spec = info.get_info()
            indices = pxla.spec_to_indices(aval.shape, spec)
            buf_refs, buf_uuids = create_remote_buffer_refs(mesh, 1)
            flat_shapes.append([aval.shape])
            flat_uuids.append([buf_uuids])
            flat_indices.append([indices])
            flat_mesh_ids.append([mesh.mesh_id])
            flat_arrays.append(DistributedArray(mesh, aval, spec, buf_refs, indices))

    for m in executable.mesh_group.meshes:
        for w in m.workers:
            w.load_opt_params_fast_path.remote(path, prefix_to_flat_idx, config,
                flat_shapes, flat_uuids, flat_indices, flat_mesh_ids)

    return flat_arrays


def load_params_dis_array(path, executable, params_aval, config, dummy=False):
    if path[-2:] == "np" or path[-10:] == "np_reshard":
        if not dummy:
            return load_opt_params_fast_path(path, executable, params_aval, config, dummy)

        alpa.global_config.use_dummy_value_for_benchmarking = dummy
        params_info, _ = executable.get_load_info()
        params = load_params_np(params_aval, path, config, dummy)
        flat_args, in_tree = tree_flatten(params)
        flat_info = tree_leaves(params_info)
        ret = executable.mesh_group.shard_args_to_arrays(flat_info, flat_args)
        alpa.global_config.use_dummy_value_for_benchmarking = False
        return ret
    elif path[-2:] == "ts":
        params_info, _ = executable.get_load_info()
        return alpa.restore_checkpoint(path, 1, params_info, params_info)
    else:
        raise ValueError()


def init_cache_dis_array(executable, config, batch_size, dummy=False):
    alpa.global_config.use_dummy_value_for_benchmarking = dummy
    cache = init_cache_np(config, batch_size)
    _, batch_info = executable.get_load_info()
    cache_info = batch_info["cache"]
    flat_args, in_tree = tree_flatten(cache)
    flat_info = tree_leaves(cache_info)
    ret = executable.mesh_group.shard_args_to_arrays(flat_info, flat_args)
    alpa.global_config.use_dummy_value_for_benchmarking = False
    return ret
<|MERGE_RESOLUTION|>--- conflicted
+++ resolved
@@ -464,10 +464,8 @@
             decoder_attention_heads=12,
             decoder_embed_dim=768,
             decoder_input_dim=768,
-<<<<<<< HEAD
-            decoder_ffn_embed_dim=3072,
-=======
             decoder_ffn_embed_dim=768 * 4,
+            version=3,
         )
     elif name == "2.7B":
         config = OPTConfig(
@@ -487,7 +485,6 @@
             decoder_embed_dim=4096,
             decoder_input_dim=4096,
             decoder_ffn_embed_dim=4096 * 4,
->>>>>>> 6ec2556e
             version=3,
         )
     elif name == "30B":
@@ -499,16 +496,6 @@
             decoder_input_dim=7168,
             decoder_ffn_embed_dim=7168 * 4,
             version=3,
-        )
-    elif name == "2.7B":
-        config = OPTConfig(
-            decoder_layers=32,
-            max_target_positions=2048,
-            decoder_embed_dim=2560,
-            decoder_attention_heads=32,
-            decoder_input_dim=2560,
-            decoder_ffn_embed_dim=10240,
-            version=1,
         )
     elif name == "175B":
         config = OPTConfig(
