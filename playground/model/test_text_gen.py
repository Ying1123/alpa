--- conflicted
+++ resolved
@@ -9,13 +9,8 @@
 from transformers import GPT2Tokenizer, OPTForCausalLM, GPT2LMHeadModel
 from transformers.generation_utils import GenerationMixin, ModelOutput, dataclass
 
-<<<<<<< HEAD
-
-from playground.model.opt_model import get_pipeshard_executable, get_config, build_init_cache
-=======
 from opt_model import (get_config, get_pipeshard_executable, load_params_dis_array,
                        init_cache_dis_array)
->>>>>>> f9c55539
 
 
 @dataclass
@@ -126,14 +121,8 @@
 
     elif "alpa/opt" in model_name:
         name = model_name.split("-")[1].upper()
-<<<<<<< HEAD
-        config = get_config(name, num_pp_stages=4)
-        # ckpt_dir = os.path.abspath(f"{name}_ts_weights")
-        ckpt_dir = "/home/ubuntu/parax-efs/pycharm/opt/alpa_weights/125M/125M_ts_weights"
-=======
         config = get_config(name, num_pp_stages=2)
         path = f"/home/ubuntu/opt_weights/{name}_np"
->>>>>>> f9c55539
 
         alpa.init()
         dummy = False
